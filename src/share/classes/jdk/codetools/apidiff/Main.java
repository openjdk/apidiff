/*
 * Copyright (c) 2018,2019, Oracle and/or its affiliates. All rights reserved.
 * DO NOT ALTER OR REMOVE COPYRIGHT NOTICES OR THIS FILE HEADER.
 *
 * This code is free software; you can redistribute it and/or modify it
 * under the terms of the GNU General Public License version 2 only, as
 * published by the Free Software Foundation.  Oracle designates this
 * particular file as subject to the "Classpath" exception as provided
 * by Oracle in the LICENSE file that accompanied this code.
 *
 * This code is distributed in the hope that it will be useful, but WITHOUT
 * ANY WARRANTY; without even the implied warranty of MERCHANTABILITY or
 * FITNESS FOR A PARTICULAR PURPOSE.  See the GNU General Public License
 * version 2 for more details (a copy is included in the LICENSE file that
 * accompanied this code).
 *
 * You should have received a copy of the GNU General Public License version
 * 2 along with this work; if not, write to the Free Software Foundation,
 * Inc., 51 Franklin St, Fifth Floor, Boston, MA 02110-1301 USA.
 *
 * Please contact Oracle, 500 Oracle Parkway, Redwood Shores, CA 94065 USA
 * or visit www.oracle.com if you need additional information or have any
 * questions.
 */

package jdk.codetools.apidiff;

import java.io.IOException;
import java.io.PrintWriter;
import java.lang.reflect.Proxy;
import java.nio.file.Files;
import java.time.Duration;
import java.time.Instant;
import java.util.ArrayList;
import java.util.Arrays;
import java.util.LinkedHashSet;
import java.util.List;
import java.util.Set;
import java.util.stream.Collectors;

import jdk.codetools.apidiff.Options.VerboseKind;
import jdk.codetools.apidiff.model.API;
import jdk.codetools.apidiff.model.APIComparator;
import jdk.codetools.apidiff.model.AccessKind;
import jdk.codetools.apidiff.model.Selector;
import jdk.codetools.apidiff.report.LogReporter;
import jdk.codetools.apidiff.report.MultiplexReporter;
import jdk.codetools.apidiff.report.Reporter;
import jdk.codetools.apidiff.report.html.HtmlReporter;

/**
 * Main entry point for the "apidiff" utility.
 * The code can be invoked from the command line,
 * or by equivalent API methods.
 */
public class Main {
    /**
     * An encapsulation of the exit code from running the tool.
     */
    public enum Result {
        OK(0),
        DIFFS(1),
        BAD_ARGS(2),
        FAULT(3);
        final int exitCode;

        Result(int exitCode) {
            this.exitCode = exitCode;
        }
    }

    /**
     * Executes the tool, configured with the given arguments.
     *
     * This is the main entry point when invoked from the command-line.
     * It uses the standard output and error stream.
     *
     * @param args the arguments to configure the tool
     */
    public static void main(String... args) {
        Result r = new Main().run(args);
        if (r != Result.OK) {
            System.exit(r.exitCode);
        }
    }

    private final PrintWriter out;
    private final PrintWriter err;

    /**
     * Creates an instance of the class that uses
     * the standard output and error streams.
     */
    public Main() {
        out = new PrintWriter(System.out);
        err = new PrintWriter(System.err, true);
    }

    /**
     * Creates an instance of the class that uses the given stream.
     *
     * @param out the stream for standard output
     * @param err the stream for error messages and other diagnostics.
     */
    public Main(PrintWriter out, PrintWriter err) {
        this.out = out;
        this.err = err;
    }

    /**
     * Executes the tool, configured with the given arguments.
     *
     * @param args the arguments to configure the tool
     *
     * @return a value indicating the outcome of the comparison
     */
    public Result run(String... args) {
        return run(List.of(args));
    }

    /**
     * Executes the tool, configured with the given arguments.
     *
     * @param args the arguments to configure the tool
     *
     * @return a value indicating the outcome of the comparison
     */
    public Result run(List<String> args) {
        Log log = new Log(out, err);
        try {
            return run(args, log);
        } finally {
            log.flush();
        }
    }

    private Result run(List<String> args, Log log) {
        try {
            args = CommandLine.parse(args);
        } catch (IOException e) {
            log.error("main.err.bad-@file", e.getMessage());
            return Result.BAD_ARGS;
        }

        Options options = new Options(log, args);
        if (log.errorCount() > 0) {
            return Result.BAD_ARGS;
        }

        if (options.version) {
            Version.getCurrent().show(log.out);
        }

        if (options.help) {
            options.showHelp();
            log.flush();
        }

        if ((options.version || options.help) && options.allAPIOptions.isEmpty()) {
            return Result.OK;
        }

        options.validate();
        if (log.errorCount() > 0) {
            return Result.BAD_ARGS;
        }

        Instant start = Instant.now();

        Selector s = new Selector(options.includes, options.excludes);
        AccessKind ak = options.getAccessKind();

<<<<<<< HEAD
        boolean verboseOptions = options.isVerbose(VerboseKind.OPTIONS);
        if (verboseOptions) {
            options.allAPIOptions.values().forEach(a -> a.showVerboseSummary(log));
        }

=======
        // TODO: when APIDiff moves to JDK 21, thia can trivially become SequencedSet,
        //       which would be useful in varoius places, such as PageReporter.getResultGlyph
>>>>>>> 18800d3c
        Set<API> apis = options.allAPIOptions.values().stream()
                .map(a -> API.of(a, s, ak, log, verboseOptions))
                .collect(Collectors.toCollection(LinkedHashSet::new));

        List<Reporter> rList = new ArrayList<>();

        rList.add(new LogReporter(log, options));
        if (options.getHiddenOption("trace-reporter") != null) {
            rList.add(createTraceReporter(log));
        }

        if (options.getOutDir() != null) {
            try {
                Files.createDirectories((options.getOutDir()));
            } catch (IOException e) {
                log.error("main.err.cant-create-output-directory", options.getOutDir());
                return Result.FAULT;
            }
            Notes notes = null;
            if (options.notes != null) {
                try {
                    notes = Notes.read(options.notes, log);
                } catch (IOException e) {
                    log.error("main.err.cant-read-notes", options.notes, e);
                    return Result.FAULT;
                }
            }
            rList.add(new HtmlReporter(apis, options, notes, log));
        }

        Reporter r = (rList.size() == 1) ? rList.get(0) : new MultiplexReporter(rList);

        boolean equal;
        try {
            APIComparator ac = new APIComparator(apis, options, r, log);
            equal = ac.compare();
        } catch (Abort ex) {
            // processing aborted
            equal = false;
        }

        if (options.isVerbose((VerboseKind.TIME))) {
            Instant now = Instant.now();
            Duration d = Duration.between(start, now);
            long hours = d.toHours();
            int minutes = d.toMinutesPart();
            int seconds = d.toSecondsPart();
            log.report("main.elapsed", hours, minutes, seconds);
        }

        log.reportCounts();
        log.flush();

        return (log.errorCount() > 0) ? Result.FAULT : equal ? Result.OK : Result.DIFFS;
    }

    private Reporter createTraceReporter(Log log) {
        return (Reporter) Proxy.newProxyInstance(
                getClass().getClassLoader(),
                new Class<?>[]{ Reporter.class },
                (proxy, method, args) -> {
                    log.err.println("!! " + method.getName() + ": " + Arrays.toString(args));
                    return null;
                });
    }
}<|MERGE_RESOLUTION|>--- conflicted
+++ resolved
@@ -170,16 +170,13 @@
         Selector s = new Selector(options.includes, options.excludes);
         AccessKind ak = options.getAccessKind();
 
-<<<<<<< HEAD
         boolean verboseOptions = options.isVerbose(VerboseKind.OPTIONS);
         if (verboseOptions) {
             options.allAPIOptions.values().forEach(a -> a.showVerboseSummary(log));
         }
 
-=======
         // TODO: when APIDiff moves to JDK 21, thia can trivially become SequencedSet,
         //       which would be useful in varoius places, such as PageReporter.getResultGlyph
->>>>>>> 18800d3c
         Set<API> apis = options.allAPIOptions.values().stream()
                 .map(a -> API.of(a, s, ak, log, verboseOptions))
                 .collect(Collectors.toCollection(LinkedHashSet::new));
